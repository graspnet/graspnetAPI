__author__ = 'hsfang, mhgou, cxwang'
__version__ = '1.0'

# Interface for accessing the GraspNet-1Billion dataset.
# Description and part of the codes modified from MSCOCO api

# GraspNet is an open project for general object grasping that is continuously enriched.
# Currently we release GraspNet-1Billion, a large-scale benchmark for general object grasping,
# as well as other related areas (e.g. 6D pose estimation, unseen object segmentation, etc.).
# graspnetapi is a Python API that # assists in loading, parsing and visualizing the
# annotations in GraspNet. Please visit https://graspnet.net/ for more information on GraspNet,
# including for the data, paper, and tutorials. The exact format of the annotations
# is also described on the GraspNet website. For example usage of the graspnetapi
# please see graspnetapi_demo.ipynb. In addition to this API, please download both
# the GraspNet images and annotations in order to run the demo.

# An alternative to using the API is to load the annotations directly
# into Python dictionary
# Using the API provides additional utility functions. Note that this API
# supports both *grasping* and *6d pose* annotations. In the case of
# 6d poses not all functions are defined (e.g. collisions are undefined).

# The following API functions are defined:
#  GraspNet             - GraspNet api class that loads GraspNet annotation file and prepare data structures.
#  checkDataCompleteness- Check the file completeness of the dataset.
#  getSceneIds          - Get scene ids that satisfy given filter conditions.
#  getObjIds            - Get obj ids that satisfy given filter conditions.
#  getDataIds           - Get data ids that satisfy given filter conditions.
#  loadBGR              - Load image in BGR format.
#  loadRGB              - Load image in RGB format.
#  loadDepth            - Load depth image.
#  loadMask             - Load the segmentation masks.
#  loadSceneModels      - Load object models in a scene.
#  loadScenePointCloud  - Load point cloud constructed by the depth and color image.
#  loadWorkSpace        - Load the workspace bounding box.
#  loadGraspLabels      - Load grasp labels with the specified object ids.
#  loadObjModels        - Load object 3d mesh model with the specified object ids.
#  loadObjTrimesh       - Load object 3d mesh in Trimesh format.
#  loadCollisionLabels  - Load collision labels with the specified scene ids.
#  loadGrasp            - Load grasp labels with the specified scene and annotation id.
#  loadData             - Load data path with the specified data ids.
#  showObjGrasp         - Save visualization of the grasp pose of specified object ids.
#  showSceneGrasp       - Save visualization of the grasp pose of specified scene ids.
#  show6DPose           - Save visualization of the 6d pose of specified scene ids, project obj models onto pointcloud
# Throughout the API "ann"=annotation, "obj"=object, and "img"=image.

# GraspNet Toolbox.      version 1.0
# Data, paper, and tutorials available at:  https://graspnet.net/
# Code written by Hao-Shu Fang, Minghao Gou and Chenxi Wang, 2020.
# Licensed under the none commercial CC4.0 license [see https://graspnet.net/about]

import os
import numpy as np
from tqdm import tqdm
import open3d as o3d
import cv2
import trimesh

from .grasp import Grasp, GraspGroup, RectGrasp, RectGraspGroup, RECT_GRASP_ARRAY_LEN
from .utils.utils import transform_points, parse_posevector
from .utils.xmlhandler import xmlReader

TOTAL_SCENE_NUM = 190
GRASP_HEIGHT = 0.02

def _isArrayLike(obj):
    return hasattr(obj, '__iter__') and hasattr(obj, '__len__')


class GraspNet():
    def __init__(self, root, camera='kinect', split='train'):
        '''

        graspnetAPI main class.

        **input**:

        - camera: string of type of camera: "kinect" or "realsense"

        - split: string of type of split of dataset: "all", "train", "test", "test_seen", "test_similar" or "test_novel"
        '''
        assert camera in ['kinect', 'realsense'], 'camera should be kinect or realsense'
        assert split in ['all', 'train', 'test', 'test_seen', 'test_similar', 'test_novel'], 'split should be all/train/test/test_seen/test_similar/test_novel'
        self.root = root
        self.camera = camera
        self.split = split
        self.collisionLabels = {}

        if split == 'all':
            self.sceneIds = list(range(TOTAL_SCENE_NUM))
        elif split == 'train':
            self.sceneIds = list(range(100))
        elif split == 'test':
            self.sceneIds = list(range(100, 190))
        elif split == 'test_seen':
            self.sceneIds = list(range(100, 130))
        elif split == 'test_similar':
            self.sceneIds = list(range(130, 160))
        elif split == 'test_novel':
            self.sceneIds = list(range(160, 190))

        self.rgbPath = []
        self.depthPath = []
        self.segLabelPath = []
        self.metaPath = []
        self.rectLabelPath = []
        self.sceneName = []
        self.annId = []

        for i in tqdm(self.sceneIds, desc='Loading data path...'):
            for img_num in range(256):
                self.rgbPath.append(os.path.join(
                    root, 'scenes', 'scene_'+str(i).zfill(4), camera, 'rgb', str(img_num).zfill(4)+'.png'))
                self.depthPath.append(os.path.join(
                    root, 'scenes', 'scene_'+str(i).zfill(4), camera, 'depth', str(img_num).zfill(4)+'.png'))
                self.segLabelPath.append(os.path.join(
                    root, 'scenes', 'scene_'+str(i).zfill(4), camera, 'label', str(img_num).zfill(4)+'.png'))
                self.metaPath.append(os.path.join(
                    root, 'scenes', 'scene_'+str(i).zfill(4), camera, 'meta', str(img_num).zfill(4)+'.mat'))
                self.rectLabelPath.append(os.path.join(
                    root, 'scenes', 'scene_'+str(i).zfill(4), camera, 'rect', str(img_num).zfill(4)+'.npy'))
                self.sceneName.append('scene_'+str(i).zfill(4))
                self.annId.append(img_num)

        self.objIds = self.getObjIds(self.sceneIds)

    def __len__(self):
        return len(self.depthPath)

    def checkDataCompleteness(self):
        '''
        Check whether the dataset files are complete.

        **Output:**

        - bool, True for complete, False for not complete.
        '''
        error_flag = False
        for obj_id in tqdm(range(88), 'Checking Models'):
            if not os.path.exists(os.path.join(self.root, 'models','%03d' % obj_id, 'nontextured.ply')):
                error_flag = True
                print('No nontextured.ply For Object {}'.format(obj_id))
            if not os.path.exists(os.path.join(self.root, 'models','%03d' % obj_id, 'textured.sdf')):
                error_flag = True
                print('No textured.sdf For Object {}'.format(obj_id))
            if not os.path.exists(os.path.join(self.root, 'models','%03d' % obj_id, 'textured.obj')):
                error_flag = True
                print('No textured.obj For Object {}'.format(obj_id))
        for obj_id in tqdm(range(88), 'Checking Grasp Labels'):
            if not os.path.exists(os.path.join(self.root, 'grasp_label', '%03d_labels.npz' % obj_id)):
                error_flag = True
                print('No Grasp Label For Object {}'.format(obj_id))
        for sceneId in tqdm(self.sceneIds, 'Checking Collosion Labels'):
            if not os.path.exists(os.path.join(self.root, 'collision_label', 'scene_%04d' % sceneId, 'collision_labels.npz')):
                error_flag = True
                print('No Collision Labels For Scene {}'.format(sceneId))
        for sceneId in tqdm(self.sceneIds, 'Checking Scene Datas'):
            scene_dir = os.path.join(self.root, 'scenes', 'scene_%04d' % sceneId)
            if not os.path.exists(os.path.join(scene_dir,'object_id_list.txt')):
                error_flag = True
                print('No Object Id List For Scene {}'.format(sceneId))
            if not os.path.exists(os.path.join(scene_dir,'rs_wrt_kn.npy')):
                error_flag = True
                print('No rs_wrt_kn.npy For Scene {}'.format(sceneId))
            for camera in [self.camera]:
                camera_dir = os.path.join(scene_dir, camera)
                if not os.path.exists(os.path.join(camera_dir,'cam0_wrt_table.npy')):
                    error_flag = True
                    print('No cam0_wrt_table.npy For Scene {}, Camera:{}'.format(sceneId, camera))
                if not os.path.exists(os.path.join(camera_dir,'camera_poses.npy')):
                    error_flag = True
                    print('No camera_poses.npy For Scene {}, Camera:{}'.format(sceneId, camera)) 
                if not os.path.exists(os.path.join(camera_dir,'camK.npy')):
                    error_flag = True
                    print('No camK.npy For Scene {}, Camera:{}'.format(sceneId, camera))   
                for annId in range(256):
                    if not os.path.exists(os.path.join(camera_dir,'rgb','%04d.png' % annId)):
                        error_flag = True
                        print('No RGB Image For Scene {}, Camera:{}, annotion:{}'.format(sceneId, camera, annId))
                    if not os.path.exists(os.path.join(camera_dir,'depth','%04d.png' % annId)):
                        error_flag = True
                        print('No Depth Image For Scene {}, Camera:{}, annotion:{}'.format(sceneId, camera, annId))
                    if not os.path.exists(os.path.join(camera_dir,'label','%04d.png' % annId)):
                        error_flag = True
                        print('No Mask Label image For Scene {}, Camera:{}, annotion:{}'.format(sceneId, camera, annId))
                    if not os.path.exists(os.path.join(camera_dir,'meta','%04d.mat' % annId)):
                        error_flag = True
                        print('No Meta Data For Scene {}, Camera:{}, annotion:{}'.format(sceneId, camera, annId))
                    if not os.path.exists(os.path.join(camera_dir,'annotations','%04d.xml' % annId)):
                        error_flag = True
                        print('No Annotations For Scene {}, Camera:{}, annotion:{}'.format(sceneId, camera, annId))
                    if not os.path.exists(os.path.join(camera_dir,'rect','%04d.npy' % annId)):
                        error_flag = True
                        print('No Rectangle Labels For Scene {}, Camera:{}, annotion:{}'.format(sceneId, camera, annId))
        return not error_flag

    def getSceneIds(self, objIds=None):
        '''
        **Input:**

        - objIds: int or list of int of the object ids.

        **Output:**

        - a list of int of the scene ids that contains **all** the objects.
        '''
        if objIds is None:
            return self.sceneIds
        assert _isArrayLike(objIds) or isinstance(objIds, int), 'objIds must be integer or a list/numpy array of integers'
        objIds = objIds if _isArrayLike(objIds) else [objIds]
        sceneIds = []
        for i in self.sceneIds:
            f = open(os.path.join(self.root, 'scenes', 'scene_' + str(i).zfill(4), 'object_id_list.txt'))
            idxs = [int(line.strip()) for line in f.readlines()]
            check = all(item in idxs for item in objIds)
            if check:
                sceneIds.append(i)
        return sceneIds

    def getObjIds(self, sceneIds=None):
        '''
        **Input:**

        - sceneIds: int or list of int of the scene ids.

        **Output:**

        - a list of int of the object ids in the given scenes.
        '''
        # get object ids in the given scenes
        if sceneIds is None:
            return self.objIds
        assert _isArrayLike(sceneIds) or isinstance(sceneIds, int), 'sceneIds must be an integer or a list/numpy array of integers'
        sceneIds = sceneIds if _isArrayLike(sceneIds) else [sceneIds]
        objIds = []
        for i in sceneIds:
            f = open(os.path.join(self.root, 'scenes', 'scene_' + str(i).zfill(4), 'object_id_list.txt'))
            idxs = [int(line.strip()) for line in f.readlines()]
            objIds = list(set(objIds+idxs))
        return objIds

    def getDataIds(self, sceneIds=None):
        '''
        **Input:**

        - sceneIds:int or list of int of the scenes ids.

        **Output:**

        - a list of int of the data ids. Data could be accessed by calling self.loadData(ids).
        '''
        # get index for datapath that contains the given scenes
        if sceneIds is None:
            return list(range(len(self.sceneName)))
        ids = []
        indexPosList = []
        for i in sceneIds:
            indexPosList += [ j for j in range(0,len(self.sceneName),256) if self.sceneName[j] == 'scene_'+str(i).zfill(4) ]
        for idx in indexPosList:
            ids += list(range(idx, idx+256))
        return ids

    def loadGraspLabels(self, objIds=None):
        '''
        **Input:**

        - objIds: int or list of int of the object ids.

        **Output:**

        - a dict of grasplabels of each object. 
        '''
        # load object-level grasp labels of the given obj ids
        objIds = self.objIds if objIds is None else objIds
        assert _isArrayLike(objIds) or isinstance(objIds, int), 'objIds must be an integer or a list/numpy array of integers'
        objIds = objIds if _isArrayLike(objIds) else [objIds]
        graspLabels = {}
        for i in tqdm(objIds, desc='Loading grasping labels...'):
            file = np.load(os.path.join(self.root, 'grasp_label', '{}_labels.npz'.format(str(i).zfill(3))))
            graspLabels[i] = (file['points'].astype(np.float32), file['offsets'].astype(np.float32), file['scores'].astype(np.float32))
        return graspLabels

    def loadObjModels(self, objIds=None):
        '''
        **Function:**

        - load object 3D models of the given obj ids

        **Input:**

        - objIDs: int or list of int of the object ids

        **Output:**

        - a list of open3d.geometry.PointCloud of the models
        '''
        objIds = self.objIds if objIds is None else objIds
        assert _isArrayLike(objIds) or isinstance(objIds, int), 'objIds must be an integer or a list/numpy array of integers'
        objIds = objIds if _isArrayLike(objIds) else [objIds]
        models = []
        for i in tqdm(objIds, desc='Loading objects...'):
            plyfile = os.path.join(self.root, 'models','%03d' % i, 'nontextured.ply')
            models.append(o3d.io.read_point_cloud(plyfile))
        return models

    def loadObjTrimesh(self, objIds=None):
        '''
        **Function:**

        - load object 3D trimesh of the given obj ids

        **Input:**

        - objIDs: int or list of int of the object ids

        **Output:**

        - a list of trimesh.Trimesh of the models
        '''
        objIds = self.objIds if objIds is None else objIds
        assert _isArrayLike(objIds) or isinstance(objIds, int), 'objIds must be an integer or a list/numpy array of integers'
        objIds = objIds if _isArrayLike(objIds) else [objIds]
        models = []
        for i in tqdm(objIds, desc='Loading objects...'):
            plyfile = os.path.join(self.root, 'models','%03d' % i, 'nontextured.ply')
            models.append(trimesh.load(plyfile))
        return models

    def loadCollisionLabels(self, sceneIds=None):
        '''
        **Input:**
        
        - sceneIds: int or list of int of the scene ids.

        **Output:**

        - dict of the collision labels.
        '''
        sceneIds = self.sceneIds if sceneIds is None else sceneIds
        assert _isArrayLike(sceneIds) or isinstance(sceneIds, int), 'sceneIds must be an integer or a list/numpy array of integers'
        sceneIds = sceneIds if _isArrayLike(sceneIds) else [sceneIds]
        collisionLabels = {}
        for sid in tqdm(sceneIds, desc='Loading collision labels...'):
            labels = np.load(os.path.join(self.root, 'collision_label','scene_'+str(sid).zfill(4),  'collision_labels.npz'))
            collisionLabel = []
            for j in range(len(labels)):
                collisionLabel.append(labels['arr_{}'.format(j)])
            collisionLabels['scene_'+str(sid).zfill(4)] = collisionLabel
        return collisionLabels

    def loadRGB(self, sceneId, camera, annId):
        '''
        **Input:**

        - sceneId: int of the scene index.
        
        - camera: string of type of camera, 'realsense' or 'kinect'

        - annId: int of the annotation index.

        **Output:**

        - numpy array of the rgb in RGB order.
        '''
        return cv2.cvtColor(cv2.imread(os.path.join(self.root, 'scenes', 'scene_%04d' % sceneId, camera, 'rgb', '%04d.png' % annId)), cv2.COLOR_BGR2RGB)

    def loadBGR(self, sceneId, camera, annId):
        '''
        **Input:**

        - sceneId: int of the scene index.
        
        - camera: string of type of camera, 'realsense' or 'kinect'

        - annId: int of the annotation index.

        **Output:**

        - numpy array of the rgb in BGR order.
        '''
        return cv2.imread(os.path.join(self.root, 'scenes', 'scene_%04d' % sceneId, camera, 'rgb', '%04d.png' % annId))

    def loadDepth(self, sceneId, camera, annId):
        '''
        **Input:**

        - sceneId: int of the scene index.
        
        - camera: string of type of camera, 'realsense' or 'kinect'

        - annId: int of the annotation index.

        **Output:**

        - numpy array of the depth with dtype = np.uint16
        '''
        return cv2.imread(os.path.join(self.root, 'scenes', 'scene_%04d' % sceneId, camera, 'depth', '%04d.png' % annId), cv2.IMREAD_UNCHANGED)
 
    def loadMask(self, sceneId, camera, annId):
        '''
        **Input:**

        - sceneId: int of the scene index.
        
        - camera: string of type of camera, 'realsense' or 'kinect'

        - annId: int of the annotation index.

        **Output:**

        - numpy array of the mask with dtype = np.uint16
        '''
        return cv2.imread(os.path.join(self.root, 'scenes', 'scene_%04d' % sceneId, camera, 'label', '%04d.png' % annId), cv2.IMREAD_UNCHANGED)
   
    def loadWorkSpace(self, sceneId, camera, annId):
        '''
        **Input:**

        - sceneId: int of the scene index.
        
        - camera: string of type of camera, 'realsense' or 'kinect'

        - annId: int of the annotation index.

        **Output:**

        - tuple of the bounding box coordinates (x1, y1, x2, y2).
        '''
        mask = self.loadMask(sceneId, camera, annId)
        maskx = np.any(mask, axis=0)
        masky = np.any(mask, axis=1)
        x1 = np.argmax(maskx)
        y1 = np.argmax(masky)
        x2 = len(maskx) - np.argmax(maskx[::-1])
        y2 = len(masky) - np.argmax(masky[::-1]) 
        return (x1, y1, x2, y2)

    def loadScenePointCloud(self, sceneId, camera, annId, align=False, format='open3d', use_workspace=False):
        '''
        **Input:**

        - sceneId: int of the scene index.
        
        - camera: string of type of camera, 'realsense' or 'kinect'

        - annId: int of the annotation index.

        - aligh: bool of whether align to the table frame.

<<<<<<< HEAD
        - format: string of the returned type. 'open3d' or 'numpy'
=======
	- use_workspace: bool of whether crop the point cloud in the work space.
>>>>>>> e6416b92

        **Output:**

        - open3d.geometry.PointCloud instance of the scene point cloud.

        - or tuple of numpy array of point locations and colors.
        '''
        colors = self.loadRGB(sceneId = sceneId, camera = camera, annId = annId).astype(np.float32) / 255.0
        depths = self.loadDepth(sceneId = sceneId, camera = camera, annId = annId)
        intrinsics = np.load(os.path.join(self.root, 'scenes', 'scene_%04d' % sceneId, camera, 'camK.npy'))
        fx, fy = intrinsics[0,0], intrinsics[1,1]
        cx, cy = intrinsics[0,2], intrinsics[1,2]
        s = 1000.0
        
        if align:
            camera_poses = np.load(os.path.join(self.root, 'scenes', 'scene_%04d' % sceneId, camera, 'camera_poses.npy'))
            camera_pose = camera_poses[annId]
            align_mat = np.load(os.path.join(self.root, 'scenes', 'scene_%04d' % sceneId, camera, 'cam0_wrt_table.npy'))
            camera_pose = align_mat.dot(camera_pose)

        xmap, ymap = np.arange(colors.shape[1]), np.arange(colors.shape[0])
        xmap, ymap = np.meshgrid(xmap, ymap)

        points_z = depths / s
        points_x = (xmap - cx) / fx * points_z
        points_y = (ymap - cy) / fy * points_z

        if use_workspace:
            (x1, y1, x2, y2) = self.loadWorkSpace(sceneId, camera, annId)
            points_z = points_z[y1:y2,x1:x2]
            points_x = points_x[y1:y2,x1:x2]
            points_y = points_y[y1:y2,x1:x2]
            colors = colors[y1:y2,x1:x2]

        mask = (points_z > 0)
        points = np.stack([points_x, points_y, points_z], axis=-1)
        points = points[mask]
        colors = colors[mask]
        if align:
            points = transform_points(points, camera_pose)
        if format == 'open3d':
            cloud = o3d.geometry.PointCloud()
            cloud.points = o3d.utility.Vector3dVector(points)
            cloud.colors = o3d.utility.Vector3dVector(colors)
            return cloud
        elif format == 'numpy':
            return points, colors
        else:
            raise ValueError('Format must be either "open3d" or "numpy".')

    def loadSceneModel(self, sceneId, camera = 'kinect', annId = 0, align = False):
        '''
        **Input:**

        - sceneId: int of the scene index.
        
        - camera: string of type of camera, 'realsense' or 'kinect'

        - annId: int of the annotation index.

        - align: bool of whether align to the table frame.

        **Output:**

        - open3d.geometry.PointCloud list of the scene models.
        '''
        if align:
            camera_poses = np.load(os.path.join(self.root, 'scenes', 'scene_%04d' % sceneId, camera, 'camera_poses.npy'))
            camera_pose = camera_poses[annId]
            align_mat = np.load(os.path.join(self.root, 'scenes', 'scene_%04d' % sceneId, camera, 'cam0_wrt_table.npy'))
            camera_pose = np.matmul(align_mat,camera_pose)
        scene_reader = xmlReader(os.path.join(self.root, 'scenes', 'scene_%04d' % sceneId, camera, 'annotations', '%04d.xml'% annId))
        posevectors = scene_reader.getposevectorlist()
        obj_list = []
        mat_list = []
        model_list = []
        pose_list = []
        for posevector in posevectors:
            obj_idx, pose = parse_posevector(posevector)
            obj_list.append(obj_idx)
            mat_list.append(pose)

        for obj_idx, pose in zip(obj_list, mat_list):
            plyfile = os.path.join(self.root, 'models', '%03d'%obj_idx, 'nontextured.ply')
            model = o3d.io.read_point_cloud(plyfile)
            points = np.array(model.points)
            if align:
                pose = np.dot(camera_pose, pose)
            points = transform_points(points, pose)
            model.points = o3d.utility.Vector3dVector(points)
            model_list.append(model)
            pose_list.append(pose)
        return model_list

    def loadGrasp(self, sceneId, annId=0, format = '6d', camera='kinect', grasp_labels = None, collision_labels = None, fric_coef_thresh=0.4):
        '''
        **Input:**

        - sceneId: int of scene id.

        - annId: int of annotation id.

        - format: string of grasp format, '6d' or 'rect'.

        - camera: string of camera type, 'kinect' or 'realsense'.

        - grasp_labels: dict of grasp labels. Call self.loadGraspLabels if not given.

        - collision_labels: dict of collision labels. Call self.loadCollisionLabels if not given.

        - fric_coef_thresh: float of the frcition coefficient threshold of the grasp. 

        **ATTENTION**

        the LOWER the friction coefficient is, the better the grasp is.

        **Output:**

        - If format == '6d', return a GraspGroup instance.

        - If format == 'rect', return a RectGraspGroup instance.
        '''
        import numpy as np
        assert format == '6d' or format == 'rect', 'format must be "6d" or "rect"'
        if format == '6d':
            from .utils.xmlhandler import xmlReader
            from .utils.utils import get_obj_pose_list, generate_views, get_model_grasps, transform_points
            from .utils.rotation import batch_viewpoint_params_to_matrix
            
            camera_poses = np.load(os.path.join(self.root,'scenes','scene_%04d' %(sceneId,),camera, 'camera_poses.npy'))
            camera_pose = camera_poses[annId]
            scene_reader = xmlReader(os.path.join(self.root,'scenes','scene_%04d' %(sceneId,),camera,'annotations','%04d.xml' %(annId,)))
            pose_vectors = scene_reader.getposevectorlist()

            obj_list,pose_list = get_obj_pose_list(camera_pose,pose_vectors)
            if grasp_labels is None:
                print('warning: grasp_labels are not given, calling self.loadGraspLabels to retrieve them')
                grasp_labels = self.loadGraspLabels(objIds = obj_list)
            if collision_labels is None:
                print('warning: collision_labels are not given, calling self.loadCollisionLabels to retrieve them')
                collision_labels = self.loadCollisionLabels(sceneId)

            num_views, num_angles, num_depths = 300, 12, 4
            template_views = generate_views(num_views)
            template_views = template_views[np.newaxis, :, np.newaxis, np.newaxis, :]
            template_views = np.tile(template_views, [1, 1, num_angles, num_depths, 1])

            collision_dump = collision_labels['scene_'+str(sceneId).zfill(4)]

            # grasp = dict()
            grasp_group = GraspGroup()
            for i, (obj_idx, trans) in enumerate(zip(obj_list, pose_list)):

                sampled_points, offsets, fric_coefs = grasp_labels[obj_idx]
                collision = collision_dump[i]
                point_inds = np.arange(sampled_points.shape[0])

                num_points = len(point_inds)
                target_points = sampled_points[:, np.newaxis, np.newaxis, np.newaxis, :]
                target_points = np.tile(target_points, [1, num_views, num_angles, num_depths, 1])
                views = np.tile(template_views, [num_points, 1, 1, 1, 1])
                angles = offsets[:, :, :, :, 0]
                depths = offsets[:, :, :, :, 1]
                widths = offsets[:, :, :, :, 2]

                mask1 = ((fric_coefs <= fric_coef_thresh) & (fric_coefs > 0) & ~collision)
                target_points = target_points[mask1]
                target_points = transform_points(target_points, trans)
                target_points = transform_points(target_points, np.linalg.inv(camera_pose))
                views = views[mask1]
                angles = angles[mask1]
                depths = depths[mask1]
                widths = widths[mask1]
                fric_coefs = fric_coefs[mask1]

                Rs = batch_viewpoint_params_to_matrix(-views, angles)
                Rs = np.matmul(trans[np.newaxis, :3, :3], Rs)
                Rs = np.matmul(np.linalg.inv(camera_pose)[np.newaxis,:3,:3], Rs)

                num_grasp = widths.shape[0]
                scores = (1.1 - fric_coefs).reshape(-1,1)
                widths = widths.reshape(-1,1)
                heights = GRASP_HEIGHT * np.ones((num_grasp,1))
                depths = depths.reshape(-1,1)
                rotations = Rs.reshape((-1,9))
                object_ids = obj_idx * np.ones((num_grasp,1), dtype=np.int32)

                obj_grasp_array = np.hstack([scores, widths, heights, depths, rotations, target_points, object_ids]).astype(np.float32)

                grasp_group.grasp_group_array = np.concatenate((grasp_group.grasp_group_array, obj_grasp_array))
            return grasp_group
        else:
            import copy
            # 'rect'
            # for rectangle grasp, collision labels and grasp labels are not necessray. 
            ##################### OLD LABEL ################
            ############### MODIFICATION NEEDED ############
            rect_grasp_label = np.load(os.path.join(self.root,'scenes','scene_%04d' % sceneId,camera,'rect','%04d.npy' % annId))
            mask = rect_grasp_label[:,5] >= (1.1 - fric_coef_thresh)
            rect_grasp_label = rect_grasp_label[mask]
            rect_grasp = RectGraspGroup()
            rect_grasp.rect_grasp_group_array = copy.deepcopy(rect_grasp_label)
            return rect_grasp

    def loadData(self, ids=None, *extargs):
        '''
        **Input:**

        - ids: int or list of int of the the data ids.

        - extargs: extra arguments. This function can also be called with loadData(sceneId, camera, annId)

        **Output:**

        - if ids is int, returns a tuple of data path

        - if ids is not specified or is a list, returns a tuple of data path lists
        '''
        if ids is None:
            return (self.rgbPath, self.depthPath, self.segLabelPath, self.metaPath, self.rectLabelPath, self.sceneName, self.annId)
        
        if len(extargs) == 0:
            if isinstance(ids, int):
                return (self.rgbPath[ids], self.depthPath[ids], self.segLabelPath[ids], self.metaPath[ids], self.rectLabelPath[ids], self.sceneName[ids], self.annId[ids])
            else:
                return ([self.rgbPath[id] for id in ids],
                    [self.depthPath[id] for id in ids],
                    [self.segLabelPath[id] for id in ids],
                    [self.metaPath[id] for id in ids],
                    [self.rectLabelPath[id] for id in ids],
                    [self.sceneName[id] for id in ids],
                    [self.annId[id] for id in ids])
        if len(extargs) == 2:
            sceneId = ids
            camera, annId = extargs
            rgbPath = os.path.join(self.root, 'scenes', 'scene_'+str(sceneId).zfill(4), camera, 'rgb', str(annId).zfill(4)+'.png')
            depthPath = os.path.join(self.root, 'scenes', 'scene_'+str(sceneId).zfill(4), camera, 'depth', str(annId).zfill(4)+'.png')
            segLabelPath = os.path.join(self.root, 'scenes', 'scene_'+str(sceneId).zfill(4), camera, 'label', str(annId).zfill(4)+'.png')
            metaPath = os.path.join(self.root, 'scenes', 'scene_'+str(sceneId).zfill(4), camera, 'meta', str(annId).zfill(4)+'.mat')
            rectLabelPath = os.path.join(self.root, 'scenes', 'scene_'+str(sceneId).zfill(4), camera, 'rect', str(annId).zfill(4)+'.npy')
            scene_name = 'scene_'+str(sceneId).zfill(4)
            return (rgbPath, depthPath, segLabelPath, metaPath, rectLabelPath, scene_name,annId)

    def showObjGrasp(self, objIds=[], numGrasp=10, th=0.5, saveFolder='save_fig', show=False):
        '''
        **Input:**

        - objIds: int of list of objects ids.

        - numGrasp: how many grasps to show in the image.

        - th: threshold of the coefficient of friction.

        - saveFolder: string of the path to save the rendered image.

        - show: bool of whether to show the image.

        **Output:**

        - No output but save the rendered image and maybe show it.
        '''
        from .utils.vis import visObjGrasp
        objIds = objIds if _isArrayLike(objIds) else [objIds]
        if len(objIds) == 0:
            print('You need to specify object ids.')
            return 0

        if not os.path.exists(saveFolder):
            os.mkdir(saveFolder)
        for obj_id in objIds:
            visObjGrasp(self.root, obj_id, num_grasp=numGrasp,th=th, save_folder=saveFolder, show=show)

    def showSceneGrasp(self, sceneId, camera = 'kinect', annId = 0, format = '6d', numGrasp = 20, show_object = True, coef_fric_thresh = 0.1):
        '''
        **Input:**

        - sceneId: int of the scene index.

        - camera: string of the camera type, 'realsense' or 'kinect'.

        - annId: int of the annotation index.

        - format: int of the annotation type, 'rect' or '6d'.

        - numGrasp: int of the displayed grasp number, grasps will be randomly sampled.

        - coef_fric_thresh: float of the friction coefficient of grasps. 
        '''
        if format == '6d':
            geometries = []
            sceneGrasp = self.loadGrasp(sceneId = sceneId, annId = annId, camera = camera, format = '6d', fric_coef_thresh = coef_fric_thresh)
            sceneGrasp = sceneGrasp.random_sample(numGrasp = numGrasp)
            scenePCD = self.loadScenePointCloud(sceneId = sceneId, camera = camera, annId = annId, align = False)
            geometries.append(scenePCD)
            geometries += sceneGrasp.to_open3d_geometry_list()
            if show_object:
                objectPCD = self.loadSceneModel(sceneId = sceneId, camera = camera, annId = annId, align = False)
                geometries += objectPCD
            o3d.visualization.draw_geometries(geometries)
        elif format == 'rect':
            bgr = self.loadBGR(sceneId = sceneId, camera = camera, annId = annId)
            sceneGrasp = self.loadGrasp(sceneId = sceneId, camera = camera, annId = annId, format = 'rect', fric_coef_thresh = coef_fric_thresh)
            sceneGrasp = sceneGrasp.random_sample(numGrasp = numGrasp)
            img = sceneGrasp.to_opencv_image(bgr, numGrasp = numGrasp)
            cv2.imshow('Rectangle Grasps',img)
            cv2.waitKey(0)
            cv2.destroyAllWindows()

    def show6DPose(self, sceneIds, saveFolder='save_fig', show=False):
        '''
        **Input:**

        - sceneIds: int or list of scene ids. 

        - saveFolder: string of the folder to store the image.

        - show: bool of whether to show the image.

        **Output:**
        
        - No output but to save the rendered image and maybe show the result.
        '''
        from .utils.vis import vis6D
        sceneIds = sceneIds if _isArrayLike(sceneIds) else [sceneIds]
        if len(sceneIds) == 0:
            print('You need specify scene ids.')
            return 0
        if not os.path.exists(saveFolder):
            os.mkdir(saveFolder)
        for scene_id in sceneIds:
            scene_name = 'scene_'+str(scene_id).zfill(4)
            vis6D(self.root, scene_name, 0, self.camera,
                  align_to_table=True, save_folder=saveFolder, show=show)
<|MERGE_RESOLUTION|>--- conflicted
+++ resolved
@@ -447,11 +447,10 @@
 
         - aligh: bool of whether align to the table frame.
 
-<<<<<<< HEAD
         - format: string of the returned type. 'open3d' or 'numpy'
-=======
-	- use_workspace: bool of whether crop the point cloud in the work space.
->>>>>>> e6416b92
+
+        - use_workspace: bool of whether crop the point cloud in the work space.
+
 
         **Output:**
 
@@ -784,4 +783,4 @@
         for scene_id in sceneIds:
             scene_name = 'scene_'+str(scene_id).zfill(4)
             vis6D(self.root, scene_name, 0, self.camera,
-                  align_to_table=True, save_folder=saveFolder, show=show)
+                  align_to_table=True, save_folder=saveFolder, show=show)